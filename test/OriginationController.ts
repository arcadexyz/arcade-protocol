--- conflicted
+++ resolved
@@ -86,24 +86,16 @@
         principal = hre.ethers.utils.parseEther("100"),
         interest = hre.ethers.utils.parseEther("1"),
         collateralId = BigNumber.from("1"),
-<<<<<<< HEAD
         numInstallments = 0,
         startDate = 0,
-=======
->>>>>>> f853ae70
     }: Partial<LoanTerms> = {},
 ): LoanTerms => {
     return {
         durationSecs,
         principal,
         interest,
-<<<<<<< HEAD
-        collateralAddress,
-        collateralId,
-=======
         collateralId,
         collateralAddress,
->>>>>>> f853ae70
         payableCurrency,
         numInstallments,
         startDate,
